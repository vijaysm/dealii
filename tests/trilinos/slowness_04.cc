//----------------------------  trilinos_slowness_03.cc  ---------------------------
//    $Id$
//    Version: $Name$
//
//    Copyright (C) 2005, 2013 by the deal.II authors
//
//    This file is subject to QPL and may not be  distributed
//    without copyright and license information. Please refer
//    to the file deal.II/doc/license.html for the  text  and
//    further information on this license.
//
//----------------------------  trilinos_slowness_03.cc  ---------------------------


// this is part of a whole suite of tests that checks the relative speed of
// using PETSc for sparse matrices as compared to the speed of our own
// library. the tests therefore may not all actually use PETSc, but they are
// meant to compare it
//
// the tests build the 5-point stencil matrix for a uniform grid of size N*N
//
// this test does the same as the _03 test, except that it does not allocate
// the entries in consecutive order, but in pseudo-random order. the reason is
// that in usual finite element programs, we do not write to the elements of a
// matrix in a consecutive fashion, but rather according to the order of
// degrees of freedom in the sequence of cells that we traverse

#include "../tests.h"
#include <deal.II/base/utilities.h>
#include <deal.II/lac/sparse_matrix.h>
#include <deal.II/lac/trilinos_sparse_matrix.h>
#include <deal.II/lac/trilinos_vector.h>
#include <fstream>
#include <iostream>


void test ()
{
  const unsigned int N = 200;

                                   // first find a random permutation of the
                                   // indices
  std::vector<unsigned int> permutation (N);
  {
    std::vector<unsigned int> unused_indices (N);
    for (unsigned int i=0; i<N; i++)
      unused_indices[i] = i;

    for (unsigned int i=0; i<N; i++)
      {
                                         // pick a random element among the
                                         // unused indices
        const unsigned int k = rand() % (N-i);
        permutation[i] = unused_indices[k];

                                         // then swap this used element to the
                                         // end where we won't consider it any
                                         // more
        std::swap (unused_indices[k], unused_indices[N-i-1]);
      }
  }

                                   // build the sparse matrix
  Epetra_Map map (TrilinosWrappers::types::int_type(N*N), 0,
		  Utilities::Trilinos::comm_world());
  TrilinosWrappers::SparseMatrix matrix (map, 5);
  for(unsigned int i_=0; i_<N; i_++)
    for(unsigned int j_=0; j_<N; j_++)
      {
        const unsigned int i=permutation[i_];
        const unsigned int j=permutation[j_];

        const unsigned int global = i*N+j;
        matrix.set(global, global, rand());
        if (j>0)
          {
            matrix.set(global-1, global, rand());
            matrix.set(global, global-1, rand());
          }
        if (j<N-1)
          {
            matrix.set(global+1, global, rand());
            matrix.set(global, global+1, rand());
          }
        if (i>0)
          {
            matrix.set(global-N, global, rand());
            matrix.set(global, global-N, rand());
          }
        if (i<N-1)
          {
            matrix.set(global+N, global, rand());
            matrix.set(global, global+N, rand());
          }
      }
<<<<<<< HEAD
  matrix.compress ();

=======
  matrix.compress (VectorOperation::insert);
  
>>>>>>> ea65eadb
                                   // then do a single matrix-vector
                                   // multiplication with subsequent formation
                                   // of the matrix norm
  TrilinosWrappers::MPI::Vector v1(map);
  TrilinosWrappers::MPI::Vector v2(map);
  for (unsigned int i=0; i<N*N; ++i)
    v1(i) = i;
  matrix.vmult (v2, v1);

  deallog << v1*v2 << std::endl;
}



int main (int argc,char **argv)
{
  std::ofstream logfile("slowness_04/output");
  deallog.attach(logfile);
  deallog.depth_console(0);

  Utilities::MPI::MPI_InitFinalize mpi_initialization (argc, argv);

  try
    {
      {
        test ();
      }
    }
  catch (std::exception &exc)
    {
      std::cerr << std::endl << std::endl
		<< "----------------------------------------------------"
		<< std::endl;
      std::cerr << "Exception on processing: " << std::endl
		<< exc.what() << std::endl
		<< "Aborting!" << std::endl
		<< "----------------------------------------------------"
		<< std::endl;

      return 1;
    }
  catch (...)
    {
      std::cerr << std::endl << std::endl
		<< "----------------------------------------------------"
		<< std::endl;
      std::cerr << "Unknown exception!" << std::endl
		<< "Aborting!" << std::endl
		<< "----------------------------------------------------"
		<< std::endl;
      return 1;
    };
  return 0;
}<|MERGE_RESOLUTION|>--- conflicted
+++ resolved
@@ -93,13 +93,8 @@
             matrix.set(global, global+N, rand());
           }
       }
-<<<<<<< HEAD
-  matrix.compress ();
+  matrix.compress (VectorOperation::insert);
 
-=======
-  matrix.compress (VectorOperation::insert);
-  
->>>>>>> ea65eadb
                                    // then do a single matrix-vector
                                    // multiplication with subsequent formation
                                    // of the matrix norm
